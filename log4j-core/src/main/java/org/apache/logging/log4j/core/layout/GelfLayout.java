--- conflicted
+++ resolved
@@ -143,13 +143,8 @@
 
     @Override
     public byte[] toByteArray(final LogEvent event) {
-<<<<<<< HEAD
-        StringBuilder text = toText(event, getStringBuilder());
-        final byte[] bytes = getBytes(text);
-=======
         StringBuilder text = toText(event, getStringBuilder(), false);
         final byte[] bytes = getBytes(text.toString());
->>>>>>> 0db58f1b
         return compressionType != CompressionType.OFF && bytes.length > compressionThreshold ? compress(bytes) : bytes;
     }
 
